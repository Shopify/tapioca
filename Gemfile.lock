--- conflicted
+++ resolved
@@ -68,10 +68,6 @@
     sorbet-static (0.4.4825-universal-darwin-14)
     thor (0.20.3)
     unicode-display_width (1.6.0)
-<<<<<<< HEAD
-    zeitwerk (2.1.10)
-=======
->>>>>>> 3b40c14d
 
 PLATFORMS
   ruby
