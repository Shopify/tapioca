--- conflicted
+++ resolved
@@ -207,13 +207,8 @@
     net-smtp (0.3.3)
       net-protocol
     netrc (0.11.0)
-<<<<<<< HEAD
     nio4r (2.5.9)
-    nokogiri (1.15.1-arm64-darwin)
-=======
-    nio4r (2.5.8)
     nokogiri (1.15.2-arm64-darwin)
->>>>>>> 2a0c9d18
       racc (~> 1.4)
     nokogiri (1.15.2-x86_64-darwin)
       racc (~> 1.4)
